--- conflicted
+++ resolved
@@ -19,10 +19,7 @@
 
 package org.apache.curator.framework.recipes.locks;
 
-<<<<<<< HEAD
-=======
 import junit.framework.Assert;
->>>>>>> 2ef7181e
 import org.apache.curator.framework.CuratorFramework;
 import org.apache.curator.framework.CuratorFrameworkFactory;
 import org.apache.curator.framework.recipes.BaseClassForTests;
@@ -34,7 +31,6 @@
 import org.apache.curator.utils.CloseableUtils;
 import org.apache.zookeeper.CreateMode;
 import org.apache.zookeeper.data.Stat;
-import org.testng.Assert;
 import org.testng.annotations.Test;
 import java.io.IOException;
 import java.util.Queue;
@@ -177,15 +173,9 @@
     {
         final int THRESHOLD = 3000;
 
-<<<<<<< HEAD
-        Timing                  timing = new Timing();
-        Reaper                  reaper = null;
-        CuratorFramework        client = makeClient(timing, null);
-=======
         Timing timing = new Timing();
         Reaper reaper = null;
         CuratorFramework client = makeClient(timing, null);
->>>>>>> 2ef7181e
         try
         {
             client.start();
@@ -486,7 +476,7 @@
             timing.sleepABit();
 
             Stat stat = client.checkExists().forPath("/a/b");
-            Assert.assertNull(stat, "Child qty: " + ((stat != null) ? stat.getNumChildren() : 0));
+            Assert.assertNull("Child qty: " + ((stat != null) ? stat.getNumChildren() : 0), stat);
         }
         finally
         {
