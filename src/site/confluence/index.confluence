h1. Welcome to Apache Curator

h2. What is Curator?

Curator _n &#x02c8;kyoor&#x035d;&#x02cc;&#x0101;t&#x0259;r_: a keeper or custodian of a museum or other collection \- A ZooKeeper Keeper.

!images/ph-quote.png!

h2. Getting Started

See the page for quick start: [[Getting Started|getting-started.html]].

h2. Components

|[[Recipes|curator-recipes/index.html]]|Implementations of some of the common ZooKeeper "recipes". The implementations are built on top of the Curator Framework.|
|[[Framework|curator-framework/index.html]]|The Curator Framework is a high\-level API that greatly simplifies using ZooKeeper. It adds many features that build on ZooKeeper and handles the complexity of managing connections to the ZooKeeper cluster and retrying operations.|
|[[Utilities|utilities.html]]|Various utilities that are useful when using ZooKeeper.|
|[[Client|curator-client/index.html]]|A replacement for the bundled {{ZooKeeper}} class that takes care of some low\-level housekeeping and provides some useful utilities.|
|[[Errors|errors.html]]|How Curator deals with errors, connection issues, recoverable exceptions, etc.|
|Extensions|The curator\-recipes package implements the common recipes that are described in the ZooKeeper documentation. To avoid bloating that package, recipes/applications that have a vertical appeal will be put in separate "extension" packages using the naming convention curator\-x\-name.|

h2. Maven / Artifacts

Curator binaries are published to Maven Central. Curator consists of several artifacts. Which artifacts to use depends on your needs. For
<<<<<<< HEAD
most users, the only artifact you need is curator-recipes.
=======
most users, the only artifact you need is curator\-recipes.
>>>>>>> de1d38cf

||GroupID/Org||ArtifactID/Name||Description||
|org.apache.curator|curator\-recipes|All of the recipes. Note: this artifact has dependencies on client and framework and, so, Maven (or whatever tool you're using) should pull those in automatically.|
|org.apache.curator|curator\-framework|The Curator Framework high level API. This is built on top of the client and should pull it in automatically.|
|org.apache.curator|curator\-client|The Curator Client \- replacement for the ZooKeeper class in the ZK distribution.|
|org.apache.curator|curator\-test|Contains the TestingServer, the TestingCluster and a few other tools useful for testing.|
|org.apache.curator|curator\-examples|Example usages of various Curator features.|
|org.apache.curator|curator\-x\-discovery|A Service Discovery implementation built on the Curator Framework.|
|org.apache.curator|curator\-x\-discovery-server|A RESTful server that can be used with Curator Discovery.|<|MERGE_RESOLUTION|>--- conflicted
+++ resolved
@@ -22,11 +22,7 @@
 h2. Maven / Artifacts
 
 Curator binaries are published to Maven Central. Curator consists of several artifacts. Which artifacts to use depends on your needs. For
-<<<<<<< HEAD
-most users, the only artifact you need is curator-recipes.
-=======
 most users, the only artifact you need is curator\-recipes.
->>>>>>> de1d38cf
 
 ||GroupID/Org||ArtifactID/Name||Description||
 |org.apache.curator|curator\-recipes|All of the recipes. Note: this artifact has dependencies on client and framework and, so, Maven (or whatever tool you're using) should pull those in automatically.|
